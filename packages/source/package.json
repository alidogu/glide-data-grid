--- conflicted
+++ resolved
@@ -1,10 +1,6 @@
 {
     "name": "@glideapps/glide-data-grid-source",
-<<<<<<< HEAD
-    "version": "5.99.9-rc2",
-=======
     "version": "6.0.0",
->>>>>>> eebab497
     "description": "Useful data source hooks for Glide Data Grid",
     "sideEffects": false,
     "type": "module",
@@ -46,11 +42,7 @@
         "canvas"
     ],
     "dependencies": {
-<<<<<<< HEAD
-        "@glideapps/glide-data-grid": "5.99.9-rc2"
-=======
         "@glideapps/glide-data-grid": "6.0.0"
->>>>>>> eebab497
     },
     "peerDependencies": {
         "lodash": "^4.17.19",
