{
    "name": "@glideapps/glide-data-grid-source",
<<<<<<< HEAD
    "version": "5.3.1-alpha3",
=======
    "version": "5.3.1",
>>>>>>> 2c3e7e45
    "description": "Useful data source hooks for Glide Data Grid",
    "sideEffects": false,
    "type": "module",
    "browser": "dist/esm/index.js",
    "main": "dist/cjs/index.js",
    "module": "dist/esm/index.js",
    "types": "dist/dts/index.d.ts",
    "exports": {
        "types": "./dist/dts/index.d.ts",
        "import": "./dist/esm/index.js",
        "require": "./dist/cjs/index.js"
    },
    "files": [
        "dist"
    ],
    "scripts": {
        "build": "./build.sh",
        "lint": "eslint src --ext .ts,.tsx",
        "test": "vitest"
    },
    "repository": {
        "type": "git",
        "url": "git+https://github.com/glideapps/glide-data-grid.git",
        "directory": "packages/source"
    },
    "homepage": "https://github.com/glideapps/glide-data-grid/tree/main/cells",
    "author": "Glide",
    "license": "MIT",
    "keywords": [
        "react",
        "datagrid",
        "data-grid",
        "editor",
        "reactjs",
        "scrolling",
        "data",
        "table",
        "cell",
        "canvas"
    ],
    "dependencies": {
<<<<<<< HEAD
        "@glideapps/glide-data-grid": "5.3.1-alpha3"
=======
        "@glideapps/glide-data-grid": "5.3.1"
>>>>>>> 2c3e7e45
    },
    "peerDependencies": {
        "lodash": "^4.17.19",
        "react": "^16.12.0 || 17.x || 18.x",
        "react-dom": "^16.12.0 || 17.x || 18.x"
    },
    "devDependencies": {
        "@babel/cli": "^7.16.0",
        "eslint": "^8.19.0",
        "eslint-plugin-import": "^2.22.0",
        "eslint-plugin-react": "^7.21.5",
        "eslint-plugin-react-hooks": "^4.2.0",
<<<<<<< HEAD
=======
        "jest": "^29.6.4",
>>>>>>> 2c3e7e45
        "react-resize-detector": "^7.1.2",
        "tsc-esm-fix": "^2.7.8"
    }
}<|MERGE_RESOLUTION|>--- conflicted
+++ resolved
@@ -1,10 +1,6 @@
 {
     "name": "@glideapps/glide-data-grid-source",
-<<<<<<< HEAD
-    "version": "5.3.1-alpha3",
-=======
     "version": "5.3.1",
->>>>>>> 2c3e7e45
     "description": "Useful data source hooks for Glide Data Grid",
     "sideEffects": false,
     "type": "module",
@@ -46,11 +42,7 @@
         "canvas"
     ],
     "dependencies": {
-<<<<<<< HEAD
-        "@glideapps/glide-data-grid": "5.3.1-alpha3"
-=======
         "@glideapps/glide-data-grid": "5.3.1"
->>>>>>> 2c3e7e45
     },
     "peerDependencies": {
         "lodash": "^4.17.19",
@@ -63,10 +55,6 @@
         "eslint-plugin-import": "^2.22.0",
         "eslint-plugin-react": "^7.21.5",
         "eslint-plugin-react-hooks": "^4.2.0",
-<<<<<<< HEAD
-=======
-        "jest": "^29.6.4",
->>>>>>> 2c3e7e45
         "react-resize-detector": "^7.1.2",
         "tsc-esm-fix": "^2.7.8"
     }
