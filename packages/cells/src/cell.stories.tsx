--- conflicted
+++ resolved
@@ -1,12 +1,7 @@
 import { styled } from "@linaria/react";
 import * as React from "react";
-<<<<<<< HEAD
-import { DataEditor, type DataEditorProps, GridCellKind, type BubbleCell } from "@glideapps/glide-data-grid";
+import { DataEditor, type DataEditorProps, GridCellKind } from "@glideapps/glide-data-grid";
 import { DropdownCell as DropdownRenderer, MultiSelectCell as MultiSelectRenderer, allCells } from "./index.js";
-=======
-import { DataEditor, type DataEditorProps, GridCellKind } from "@glideapps/glide-data-grid";
-import { DropdownCell as DropdownRenderer, allCells } from "./index.js";
->>>>>>> eebab497
 import type { StarCell } from "./cells/star-cell.js";
 import type { SparklineCell } from "./cells/sparkline-cell.js";
 import range from "lodash/range.js";
@@ -25,10 +20,7 @@
 import type { LinksCell } from "./cells/links-cell.js";
 import type { ButtonCell } from "./cells/button-cell.js";
 import type { TreeViewCell } from "./cells/tree-view-cell.js";
-<<<<<<< HEAD
 import type { MultiSelectCell } from "./cells/multi-select-cell.js";
-=======
->>>>>>> eebab497
 
 const SimpleWrapper = styled.div`
     box-sizing: border-box;
@@ -453,18 +445,14 @@
                                 isOpen: row % 7 === 0,
                                 kind: "tree-view-cell",
                                 text: "Row " + row,
-<<<<<<< HEAD
-=======
                                 onClickOpener: () => {
                                     alert("Open");
                                     return undefined;
                                 },
->>>>>>> eebab497
                             },
                             readonly: true,
                         };
                         return t;
-<<<<<<< HEAD
                     } else if (col === 16) {
                         const t: MultiSelectCell = {
                             kind: GridCellKind.Custom,
@@ -484,8 +472,6 @@
                             },
                         };
                         return t;
-=======
->>>>>>> eebab497
                     }
                     throw new Error("Fail");
                 }}
@@ -552,15 +538,11 @@
                     },
                     {
                         title: "TreeView",
-<<<<<<< HEAD
                         width: 150,
                     },
                     {
                         id: "multiselect",
                         title: "Multiselect",
-=======
-                        width: 200,
->>>>>>> eebab497
                     },
                 ]}
                 rows={500}
@@ -575,11 +557,7 @@
 };
 
 export const CustomCellEditing: React.VFC = () => {
-<<<<<<< HEAD
     const data = React.useRef<any[][]>([[]]);
-=======
-    const data = React.useRef<string[]>([]);
->>>>>>> eebab497
 
     return (
         <BeautifulWrapper
