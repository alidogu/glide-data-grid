{
    "name": "@glideapps/glide-data-grid-cells",
<<<<<<< HEAD
    "version": "5.3.1-alpha3",
=======
    "version": "5.3.1",
>>>>>>> 2c3e7e45
    "description": "Extra cells for glide-data-grid",
    "sideEffects": [
        "**/*.css"
    ],
    "type": "module",
    "browser": "dist/esm/index.js",
    "main": "dist/cjs/index.js",
    "module": "dist/esm/index.js",
    "types": "dist/dts/index.d.ts",
    "exports": {
        ".": {
            "types": "./dist/dts/index.d.ts",
            "import": "./dist/esm/index.js",
            "require": "./dist/cjs/index.js"
        },
        "./dist/index.css": {
            "import": "./dist/index.css",
            "require": "./dist/index.css"
        }
    },
    "files": [
        "dist"
    ],
    "scripts": {
        "build": "./build.sh",
        "lint": "eslint src --ext .ts,.tsx",
        "test": "vitest"
    },
    "repository": {
        "type": "git",
        "url": "git+https://github.com/glideapps/glide-data-grid.git",
        "directory": "packages/cells"
    },
    "homepage": "https://github.com/glideapps/glide-data-grid/tree/main/cells",
    "author": "Glide",
    "license": "MIT",
    "keywords": [
        "react",
        "datagrid",
        "data-grid",
        "editor",
        "reactjs",
        "scrolling",
        "data",
        "table",
        "cell",
        "canvas"
    ],
    "dependencies": {
<<<<<<< HEAD
        "@glideapps/glide-data-grid": "5.3.1-alpha3",
        "@linaria/react": "^4.5.3",
=======
        "@glideapps/glide-data-grid": "5.3.1",
>>>>>>> 2c3e7e45
        "@toast-ui/editor": "3.1.10",
        "@toast-ui/react-editor": "3.1.10",
        "react-select": "^5.2.2"
    },
    "devDependencies": {
        "@babel/cli": "^7.16.0",
        "@types/prosemirror-commands": "^1.0.4",
        "@types/react": "16.14.21",
        "eslint": "^8.19.0",
        "eslint-plugin-import": "^2.22.0",
        "eslint-plugin-react": "^7.21.5",
        "eslint-plugin-react-hooks": "^4.2.0",
        "react-resize-detector": "^7.1.2",
        "tsc-esm-fix": "^2.7.8",
        "typescript": "^5.1.6"
    }
}<|MERGE_RESOLUTION|>--- conflicted
+++ resolved
@@ -1,10 +1,6 @@
 {
     "name": "@glideapps/glide-data-grid-cells",
-<<<<<<< HEAD
-    "version": "5.3.1-alpha3",
-=======
     "version": "5.3.1",
->>>>>>> 2c3e7e45
     "description": "Extra cells for glide-data-grid",
     "sideEffects": [
         "**/*.css"
@@ -54,12 +50,8 @@
         "canvas"
     ],
     "dependencies": {
-<<<<<<< HEAD
-        "@glideapps/glide-data-grid": "5.3.1-alpha3",
+        "@glideapps/glide-data-grid": "5.3.1",
         "@linaria/react": "^4.5.3",
-=======
-        "@glideapps/glide-data-grid": "5.3.1",
->>>>>>> 2c3e7e45
         "@toast-ui/editor": "3.1.10",
         "@toast-ui/react-editor": "3.1.10",
         "react-select": "^5.2.2"
