{
    "name": "@glideapps/glide-data-grid-cells",
<<<<<<< HEAD
    "version": "5.99.9-rc2",
=======
    "version": "6.0.0",
>>>>>>> eebab497
    "description": "Extra cells for glide-data-grid",
    "sideEffects": [
        "**/*.css"
    ],
    "type": "module",
    "browser": "dist/esm/index.js",
    "main": "dist/cjs/index.js",
    "module": "dist/esm/index.js",
    "types": "dist/dts/index.d.ts",
    "exports": {
        ".": {
            "types": "./dist/dts/index.d.ts",
            "import": "./dist/esm/index.js",
            "require": "./dist/cjs/index.js"
        },
        "./dist/index.css": {
            "import": "./dist/index.css",
            "require": "./dist/index.css"
        }
    },
    "files": [
        "dist"
    ],
    "scripts": {
        "build": "./build.sh",
        "lint": "eslint src --ext .ts,.tsx",
        "test": "vitest"
    },
    "repository": {
        "type": "git",
        "url": "git+https://github.com/glideapps/glide-data-grid.git",
        "directory": "packages/cells"
    },
    "homepage": "https://github.com/glideapps/glide-data-grid/tree/main/cells",
    "author": "Glide",
    "license": "MIT",
    "keywords": [
        "react",
        "datagrid",
        "data-grid",
        "editor",
        "reactjs",
        "scrolling",
        "data",
        "table",
        "cell",
        "canvas"
    ],
    "dependencies": {
<<<<<<< HEAD
        "@glideapps/glide-data-grid": "5.99.9-rc2",
=======
        "@glideapps/glide-data-grid": "6.0.0",
>>>>>>> eebab497
        "@linaria/react": "^4.5.3",
        "@toast-ui/editor": "3.1.10",
        "@toast-ui/react-editor": "3.1.10",
        "chroma-js": "^2.4.2",
        "react-select": "^5.2.2"
    },
    "devDependencies": {
        "@babel/cli": "^7.16.0",
        "@types/chroma-js": "^2.4.3",
        "@types/prosemirror-commands": "^1.0.4",
        "@types/react": "16.14.21",
        "eslint": "^8.19.0",
        "eslint-plugin-import": "^2.22.0",
        "eslint-plugin-react": "^7.21.5",
        "eslint-plugin-react-hooks": "^4.2.0",
        "react-resize-detector": "^7.1.2",
        "tsc-esm-fix": "^2.7.8",
        "typescript": "^5.1.6"
    }
}<|MERGE_RESOLUTION|>--- conflicted
+++ resolved
@@ -1,10 +1,6 @@
 {
     "name": "@glideapps/glide-data-grid-cells",
-<<<<<<< HEAD
-    "version": "5.99.9-rc2",
-=======
     "version": "6.0.0",
->>>>>>> eebab497
     "description": "Extra cells for glide-data-grid",
     "sideEffects": [
         "**/*.css"
@@ -54,11 +50,7 @@
         "canvas"
     ],
     "dependencies": {
-<<<<<<< HEAD
-        "@glideapps/glide-data-grid": "5.99.9-rc2",
-=======
         "@glideapps/glide-data-grid": "6.0.0",
->>>>>>> eebab497
         "@linaria/react": "^4.5.3",
         "@toast-ui/editor": "3.1.10",
         "@toast-ui/react-editor": "3.1.10",
