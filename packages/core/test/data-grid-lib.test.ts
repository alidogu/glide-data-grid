/* eslint-disable sonarjs/no-duplicate-string */
import type { BaseDrawArgs } from "../src/index.js";
import { getDataEditorTheme, mergeAndRealizeTheme, type FullTheme } from "../src/common/styles.js";
import {
    remapForDnDState,
    type MappedGridColumn,
    drawLastUpdateUnderlay,
} from "../src/internal/data-grid/data-grid-lib.js";
import { GridCellKind, type Rectangle } from "../src/internal/data-grid/data-grid-types.js";
import { vi, type Mocked, expect, describe, test, it, beforeEach } from "vitest";
import { drawImage } from "../src/cells/image-cell.js";
import type { ImageWindowLoader } from "../src/internal/data-grid/image-window-loader-interface.js";

describe("remapForDnDState", () => {
    const sampleColumns: MappedGridColumn[] = [
        { title: "Column 1", sourceIndex: 0, sticky: true, width: 50 },
        { title: "Column 2", sourceIndex: 1, sticky: false, width: 60 },
        { title: "Column 3", sourceIndex: 2, sticky: true, width: 70 },
    ];

    it("should return the same array if dndState is undefined", () => {
        const result = remapForDnDState(sampleColumns);
        expect(result).toEqual(sampleColumns);
    });

    it("should move item from a lower index to a higher index", () => {
        const result = remapForDnDState(sampleColumns, { src: 0, dest: 2 });
        expect(result[2].title).toEqual("Column 1");
    });

    it("should move item from a higher index to a lower index", () => {
        const result = remapForDnDState(sampleColumns, { src: 2, dest: 0 });
        expect(result[0].title).toEqual("Column 3");
    });

    it("should not move item if dragged to its current position", () => {
        const result = remapForDnDState(sampleColumns, { src: 1, dest: 1 });
        expect(result).toEqual(sampleColumns);
    });

    it("should move the first item to the last position", () => {
        const result = remapForDnDState(sampleColumns, { src: 0, dest: 2 });
        expect(result[2].title).toEqual("Column 1");
    });

    it("should move the last item to the first position", () => {
        const result = remapForDnDState(sampleColumns, { src: 2, dest: 0 });
        expect(result[0].title).toEqual("Column 3");
    });

    it("should keep the sticky property unchanged", () => {
        const result = remapForDnDState(sampleColumns, { src: 0, dest: 2 });
        for (const [index, column] of sampleColumns.entries()) {
            expect(result[index].sticky).toEqual(column.sticky);
        }
    });
});

describe("drawImage", () => {
    let mockCtx: Mocked<CanvasRenderingContext2D>;
    let mockImageLoader: Mocked<ImageWindowLoader>;
    let mockTheme: FullTheme;
    let mockRect: Rectangle;

    beforeEach(() => {
        // Initialize your mocks here
        mockCtx = {
            drawImage: vi.fn(),
            moveTo: vi.fn(),
            arcTo: vi.fn(),
            save: vi.fn(),
            restore: vi.fn(),
            clip: vi.fn(),
            beginPath: vi.fn(),
        } as any;

        mockImageLoader = {
            loadOrGetImage: vi.fn((_a, _b, _c) => new HTMLImageElement()),
            setCallback: vi.fn(),
            setWindow: vi.fn(),
        };

        mockTheme = mergeAndRealizeTheme(getDataEditorTheme());

        mockRect = {
            x: 0,
            y: 0,
            width: 100,
            height: 56,
        };
    });

    test("renders with basic input", () => {
        const baseDrawArgs: BaseDrawArgs = {
            ctx: mockCtx,
            theme: mockTheme,
            cellFillColor: mockTheme.bgCell,
            col: 0,
            row: 0,
            rect: mockRect,
            imageLoader: mockImageLoader,
            cell: {
                kind: GridCellKind.Image as const,
                readonly: true,
                allowOverlay: false,
                data: ["sample-url"],
            },
            highlighted: false,
            hoverAmount: 0,
            hoverX: undefined,
            hoverY: undefined,
            hyperWrapping: false,
            spriteManager: {} as any,
        };

        const mockImage = new Image();
        mockImage.width = 50;
        mockImage.height = 50;
        mockImageLoader.loadOrGetImage.mockReturnValueOnce(mockImage);

        drawImage(baseDrawArgs, ["sample-url"], 5);

        expect(mockCtx.drawImage).toHaveBeenCalledWith(
            mockImage,
            expect.any(Number),
            expect.any(Number),
            expect.any(Number),
            expect.any(Number)
        );
    });

    test("renders with rounding", () => {
        const baseDrawArgs = {
            ctx: mockCtx,
            theme: mockTheme,
            cellFillColor: mockTheme.bgCell,
            col: 0,
            row: 0,
            rect: mockRect,
            imageLoader: mockImageLoader,
            cell: {
                kind: GridCellKind.Image as const,
                readonly: true,
                allowOverlay: false,
                data: ["sample-url"],
            },
            highlighted: false,
            hoverAmount: 0,
            hoverX: undefined,
            hoverY: undefined,
            hyperWrapping: false,
            requestAnimationFrame: vi.fn(),
            spriteManager: {} as any,
        };

        const mockImage = new Image();
        mockImage.width = 50;
        mockImage.height = 50;
        mockImageLoader.loadOrGetImage.mockReturnValueOnce(mockImage);

        drawImage(baseDrawArgs, ["sample-url"], 5);

        expect(mockCtx.save).toHaveBeenCalled();
        expect(mockCtx.clip).toHaveBeenCalled();
        expect(mockCtx.restore).toHaveBeenCalled();
        expect(mockCtx.arcTo).toHaveBeenCalled();
    });

    test("renders aligned to the right", () => {
        const baseDrawArgs = {
            ctx: mockCtx,
            theme: mockTheme,
            cellFillColor: mockTheme.bgCell,
            col: 0,
            row: 0,
            rect: mockRect,
            imageLoader: mockImageLoader,
            cell: {
                kind: GridCellKind.Image as const,
                readonly: true,
                allowOverlay: false,
                data: ["sample-url"],
            },
            highlighted: false,
            hoverAmount: 0,
            hoverX: undefined,
            hoverY: undefined,
            hyperWrapping: false,
            requestAnimationFrame: vi.fn(),
            spriteManager: {} as any,
        };

        const mockImage = new Image();
        mockImage.width = 50;
        mockImage.height = 50;
        mockImageLoader.loadOrGetImage.mockReturnValueOnce(mockImage);

        drawImage(baseDrawArgs, ["sample-url"], 0, "right");

        const expectedX = mockRect.x + mockRect.width - mockTheme.cellHorizontalPadding - mockImage.width;
        expect(mockCtx.drawImage).toHaveBeenCalledWith(
            mockImage,
            expectedX,
            expect.any(Number),
            expect.any(Number),
            expect.any(Number)
        );
    });

    test("renders aligned to the center", () => {
        const baseDrawArgs = {
            ctx: mockCtx,
            theme: mockTheme,
            cellFillColor: mockTheme.bgCell,
            col: 0,
            row: 0,
            rect: mockRect,
            imageLoader: mockImageLoader,
            cell: {
                kind: GridCellKind.Image as const,
                readonly: true,
                allowOverlay: false,
                data: ["sample-url"],
            },
            highlighted: false,
            hoverAmount: 0,
            hoverX: undefined,
            hoverY: undefined,
            hyperWrapping: false,
            requestAnimationFrame: vi.fn(),
            spriteManager: {} as any,
        };

        const mockImage = new Image();
        mockImage.width = 50;
        mockImage.height = 50;
        mockImageLoader.loadOrGetImage.mockReturnValueOnce(mockImage);

        drawImage(baseDrawArgs, ["sample-url"], 0, "center");

        const expectedX = mockRect.x + mockRect.width / 2 - mockImage.width / 2;
        expect(mockCtx.drawImage).toHaveBeenCalledWith(
            mockImage,
            expectedX,
            expect.any(Number),
            expect.any(Number),
            expect.any(Number)
        );
    });

    test("does not render with invalid data", () => {
        const baseDrawArgs = {
            ctx: mockCtx,
            theme: mockTheme,
            cellFillColor: mockTheme.bgCell,
            col: 0,
            row: 0,
            rect: mockRect,
            imageLoader: mockImageLoader,
            cell: {
                kind: GridCellKind.Image as const,
                readonly: true,
                allowOverlay: false,
                data: ["sample-url"],
            },
            highlighted: false,
            hoverAmount: 0,
            hoverX: undefined,
            hoverY: undefined,
            hyperWrapping: false,
            requestAnimationFrame: vi.fn(),
            spriteManager: {} as any,
        };

        drawImage(baseDrawArgs, [""], 5);

        expect(mockCtx.drawImage).not.toHaveBeenCalled();
    });
});

describe("drawWithLastUpdate", () => {
    const mockCtx: Mocked<CanvasRenderingContext2D> = {} as any;
    let mockTheme: FullTheme;
    let mockRect: Rectangle;

    beforeEach(() => {
        mockCtx.fillRect = vi.fn();
        mockCtx.fillStyle = "";
        mockCtx.globalAlpha = 1;

        mockTheme = mergeAndRealizeTheme(getDataEditorTheme(), { bgSearchResult: "some-color" });

        mockRect = {
            x: 10,
            y: 20,
            width: 50,
            height: 60,
        };
    });

    it("should do nothing if lastUpdate is undefined", () => {
        const result = drawLastUpdateUnderlay(
            {
                ctx: mockCtx,
                theme: mockTheme,
                cellFillColor: mockTheme.bgCell,
                rect: mockRect,
                cell: { kind: GridCellKind.Text, allowOverlay: false, data: "Test", displayData: "Test" },
                col: 0,
                row: 0,
                highlighted: false,
                hoverAmount: 0,
                hoverX: undefined,
                hoverY: undefined,
                hyperWrapping: false,
                imageLoader: {} as any,
                spriteManager: {} as any,
            },
            undefined,
            1000,
<<<<<<< HEAD
            undefined
=======
            undefined,
            false,
            false
>>>>>>> eebab497
        );

        expect(mockCtx.fillStyle).toBe("");
        expect(result).toBe(false);
    });

    it("should not animate if progress is >= animTime", () => {
        const lastUpdate = 400;
        const frameTime = 1000;

        const result = drawLastUpdateUnderlay(
            {
                ctx: mockCtx,
                theme: mockTheme,
                cellFillColor: mockTheme.bgCell,
                rect: mockRect,
                cell: { kind: GridCellKind.Text, allowOverlay: false, data: "Test", displayData: "Test" },
                col: 0,
                row: 0,
                highlighted: false,
                hoverAmount: 0,
                hoverX: undefined,
                hoverY: undefined,
                hyperWrapping: false,
                imageLoader: {} as any,
                spriteManager: {} as any,
            },
            lastUpdate,
            frameTime,
<<<<<<< HEAD
            undefined
=======
            undefined,
            false,
            false
>>>>>>> eebab497
        );

        expect(mockCtx.fillStyle).toBe("");
        expect(result).toBe(false);
    });

    it("should animate if progress is < animTime", () => {
        const lastUpdate = 600;
        const frameTime = 1000;

        const result = drawLastUpdateUnderlay(
            {
                ctx: mockCtx,
                theme: mockTheme,
                cellFillColor: mockTheme.bgCell,
                rect: mockRect,
                cell: { kind: GridCellKind.Text, allowOverlay: false, data: "Test", displayData: "Test" },
                col: 0,
                row: 0,
                highlighted: false,
                hoverAmount: 0,
                hoverX: undefined,
                hoverY: undefined,
                hyperWrapping: false,
                imageLoader: {} as any,
                spriteManager: {} as any,
            },
            lastUpdate,
            frameTime,
<<<<<<< HEAD
            undefined
=======
            undefined,
            false,
            false
>>>>>>> eebab497
        );

        expect(mockCtx.fillStyle).toBe(mockTheme.bgSearchResult);
        expect(mockCtx.fillRect).toHaveBeenCalledWith(
            mockRect.x + 1,
            mockRect.y + 1,
            mockRect.width - 1,
            mockRect.height - 1
        );
        expect(result).toBe(true);
    });

    it("should update lastPrep's fillStyle if defined", () => {
        const lastUpdate = 600;
        const frameTime = 1000;
        const mockLastPrep = { fillStyle: "", deprep: vi.fn(), font: "some-font", renderer: {} };

        drawLastUpdateUnderlay(
            {
                ctx: mockCtx,
                theme: mockTheme,
                cellFillColor: mockTheme.bgCell,
                rect: mockRect,
                cell: { kind: GridCellKind.Text, allowOverlay: false, data: "Test", displayData: "Test" },
                col: 0,
                row: 0,
                highlighted: false,
                hoverAmount: 0,
                hoverX: undefined,
                hoverY: undefined,
                hyperWrapping: false,
                imageLoader: {} as any,
                spriteManager: {} as any,
            },
            lastUpdate,
            frameTime,
<<<<<<< HEAD
            mockLastPrep
=======
            mockLastPrep,
            false,
            false
>>>>>>> eebab497
        );

        expect(mockLastPrep.fillStyle).toBe(mockTheme.bgSearchResult);
    });
});<|MERGE_RESOLUTION|>--- conflicted
+++ resolved
@@ -318,13 +318,9 @@
             },
             undefined,
             1000,
-<<<<<<< HEAD
-            undefined
-=======
             undefined,
             false,
             false
->>>>>>> eebab497
         );
 
         expect(mockCtx.fillStyle).toBe("");
@@ -354,13 +350,9 @@
             },
             lastUpdate,
             frameTime,
-<<<<<<< HEAD
-            undefined
-=======
             undefined,
             false,
             false
->>>>>>> eebab497
         );
 
         expect(mockCtx.fillStyle).toBe("");
@@ -390,13 +382,9 @@
             },
             lastUpdate,
             frameTime,
-<<<<<<< HEAD
-            undefined
-=======
             undefined,
             false,
             false
->>>>>>> eebab497
         );
 
         expect(mockCtx.fillStyle).toBe(mockTheme.bgSearchResult);
@@ -433,13 +421,9 @@
             },
             lastUpdate,
             frameTime,
-<<<<<<< HEAD
-            mockLastPrep
-=======
             mockLastPrep,
             false,
             false
->>>>>>> eebab497
         );
 
         expect(mockLastPrep.fillStyle).toBe(mockTheme.bgSearchResult);
