import * as React from "react";
interface Props extends React.HTMLAttributes<HTMLDivElement> {
    onClickOutside: () => void;
}

export default class ClickOutsideContainer extends React.PureComponent<Props> {
    private wrapperRef = React.createRef<HTMLDivElement>();

    public componentDidMount() {
        document.addEventListener("touchend", this.clickOutside, true);
        document.addEventListener("mousedown", this.clickOutside, true);
        document.addEventListener("contextmenu", this.clickOutside, true);
    }

    public componentWillUnmount() {
<<<<<<< HEAD
        document.addEventListener("touchend", this.clickOutside, true);
        document.removeEventListener("mousedown", this.clickOutside);
        document.removeEventListener("contextmenu", this.clickOutside);
=======
        document.removeEventListener("mousedown", this.clickOutside, true);
        document.removeEventListener("contextmenu", this.clickOutside, true);
>>>>>>> d9d92b1c
    }

    private clickOutside = (event: MouseEvent | TouchEvent) => {
        if (this.wrapperRef.current !== null && !this.wrapperRef.current.contains(event.target as Node | null)) {
            let node = event.target as Element | null;
            while (node !== null) {
                if (node.classList.contains("click-outside-ignore")) {
                    return;
                }

                node = node.parentElement;
            }
            this.props.onClickOutside();
        }
    };

    public render(): React.ReactNode {
        const { onClickOutside, ...rest } = this.props;
        return (
            <div {...rest} ref={this.wrapperRef}>
                {this.props.children}
            </div>
        );
    }
}<|MERGE_RESOLUTION|>--- conflicted
+++ resolved
@@ -13,14 +13,9 @@
     }
 
     public componentWillUnmount() {
-<<<<<<< HEAD
         document.addEventListener("touchend", this.clickOutside, true);
-        document.removeEventListener("mousedown", this.clickOutside);
-        document.removeEventListener("contextmenu", this.clickOutside);
-=======
         document.removeEventListener("mousedown", this.clickOutside, true);
         document.removeEventListener("contextmenu", this.clickOutside, true);
->>>>>>> d9d92b1c
     }
 
     private clickOutside = (event: MouseEvent | TouchEvent) => {
