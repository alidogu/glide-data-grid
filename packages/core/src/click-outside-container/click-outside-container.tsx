import * as React from "react";
interface Props extends React.HTMLAttributes<HTMLDivElement> {
    onClickOutside: () => void;
    isOutsideClick?: (event: MouseEvent) => boolean;
}

export default class ClickOutsideContainer extends React.PureComponent<Props> {
    private wrapperRef = React.createRef<HTMLDivElement>();

    public componentDidMount() {
        document.addEventListener("touchend", this.clickOutside, true);
        document.addEventListener("mousedown", this.clickOutside, true);
        document.addEventListener("contextmenu", this.clickOutside, true);
    }

    public componentWillUnmount() {
        document.removeEventListener("touchend", this.clickOutside, true);
        document.removeEventListener("mousedown", this.clickOutside, true);
        document.removeEventListener("contextmenu", this.clickOutside, true);
    }

<<<<<<< HEAD
    private clickOutside = (event: MouseEvent | TouchEvent) => {
=======
    private clickOutside = (event: MouseEvent) => {
        if (this.props.isOutsideClick && !this.props.isOutsideClick(event)) {
            return;
        }
>>>>>>> f169e77d
        if (this.wrapperRef.current !== null && !this.wrapperRef.current.contains(event.target as Node | null)) {
            let node = event.target as Element | null;
            while (node !== null) {
                if (node.classList.contains("click-outside-ignore")) {
                    return;
                }

                node = node.parentElement;
            }
            this.props.onClickOutside();
        }
    };

    public render(): React.ReactNode {
        const { onClickOutside, isOutsideClick, ...rest } = this.props;
        return (
            <div {...rest} ref={this.wrapperRef}>
                {this.props.children}
            </div>
        );
    }
}<|MERGE_RESOLUTION|>--- conflicted
+++ resolved
@@ -1,7 +1,7 @@
 import * as React from "react";
 interface Props extends React.HTMLAttributes<HTMLDivElement> {
     onClickOutside: () => void;
-    isOutsideClick?: (event: MouseEvent) => boolean;
+    isOutsideClick?: (event: MouseEvent | TouchEvent) => boolean;
 }
 
 export default class ClickOutsideContainer extends React.PureComponent<Props> {
@@ -19,14 +19,10 @@
         document.removeEventListener("contextmenu", this.clickOutside, true);
     }
 
-<<<<<<< HEAD
     private clickOutside = (event: MouseEvent | TouchEvent) => {
-=======
-    private clickOutside = (event: MouseEvent) => {
         if (this.props.isOutsideClick && !this.props.isOutsideClick(event)) {
             return;
         }
->>>>>>> f169e77d
         if (this.wrapperRef.current !== null && !this.wrapperRef.current.contains(event.target as Node | null)) {
             let node = event.target as Element | null;
             while (node !== null) {
