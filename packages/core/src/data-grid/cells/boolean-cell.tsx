<<<<<<< HEAD
import { drawCheckbox } from "../data-grid-drawing";
=======
import { getSquareWidth, getSquareXPosFromAlign, getSquareBB, pointIsWithinBB } from "../../common/utils";
import { drawBoolean } from "../data-grid-lib";
>>>>>>> e3b3507c
import {
    GridCellKind,
    BooleanCell,
    booleanCellIsEditable,
    BooleanEmpty,
    BooleanIndeterminate,
} from "../data-grid-types";
import type { BaseDrawArgs, InternalCellRenderer } from "./cell-types";

/**
 * Checkbox behavior:
 *
 * true + click -> unchecked
 * false + click -> checked
 * indeterminate + click -> checked
 * empty + click -> checked
 */
export function toggleBoolean(data: boolean | null | undefined): boolean | null | undefined {
    return data !== true;
}

const defaultCellMaxSize = 20;



export const booleanCellRenderer: InternalCellRenderer<BooleanCell> = {
    getAccessibilityString: c => c.data?.toString() ?? "false",
    kind: GridCellKind.Boolean,
    needsHover: true,
    needsHoverPosition: true,
    measure: () => 50,
    draw: a => drawBoolean(a, a.cell.data, booleanCellIsEditable(a.cell), a.cell.maxSize ?? defaultCellMaxSize),
    onDelete: c => ({
        ...c,
        data: false,
    }),
    onClick: e => {
        const { cell, posX: pointerX, posY: pointerY, bounds, theme } = e;
        const { width, height, x: cellX, y: cellY } = bounds;
        const maxWidth = cell.maxSize ?? defaultCellMaxSize;
        const cellCenterY = Math.floor(bounds.y + height / 2);
        const checkBoxWidth = getSquareWidth(maxWidth, height, theme.cellVerticalPadding);
        const posX = getSquareXPosFromAlign(
            cell.contentAlign ?? "center",
            cellX,
            width,
            theme.cellHorizontalPadding,
            checkBoxWidth
        );
        const bb = getSquareBB(posX, cellCenterY, checkBoxWidth);
        const checkBoxClicked = pointIsWithinBB(cellX + pointerX, cellY + pointerY, bb);

        if (booleanCellIsEditable(cell) && checkBoxClicked) {
            return {
                ...cell,
                data: toggleBoolean(cell.data),
            };
        }
        return undefined;
    },
    onPaste: (toPaste, cell) => {
        let newVal: boolean | BooleanEmpty | BooleanIndeterminate = BooleanEmpty;
        if (toPaste.toLowerCase() === "true") {
            newVal = true;
        } else if (toPaste.toLowerCase() === "false") {
            newVal = false;
        } else if (toPaste.toLowerCase() === "indeterminate") {
            newVal = BooleanIndeterminate;
        }
        return newVal === cell.data
            ? undefined
            : {
                  ...cell,
                  data: newVal,
              };
    },
};

function drawBoolean(
    args: BaseDrawArgs,
    data: boolean | BooleanEmpty | BooleanIndeterminate,
    canEdit: boolean,
    maxSize?: number
) {
    if (!canEdit && data === BooleanEmpty) {
        return;
    }

    const { ctx, hoverAmount, theme, rect, highlighted, hoverX, hoverY } = args;
    const { x, y, width: w, height: h } = rect;

    const hoverEffect = 0.35;

    let alpha = canEdit ? 1 - hoverEffect + hoverEffect * hoverAmount : 0.4;
    if (data === BooleanEmpty) {
        alpha *= hoverAmount;
    }
    if (alpha === 0) {
        return;
    }
    ctx.globalAlpha = alpha;

    drawCheckbox(ctx, theme, data, x, y, w, h, highlighted, hoverX, hoverY, maxSize);

    ctx.globalAlpha = 1;
}<|MERGE_RESOLUTION|>--- conflicted
+++ resolved
@@ -1,9 +1,5 @@
-<<<<<<< HEAD
 import { drawCheckbox } from "../data-grid-drawing";
-=======
 import { getSquareWidth, getSquareXPosFromAlign, getSquareBB, pointIsWithinBB } from "../../common/utils";
-import { drawBoolean } from "../data-grid-lib";
->>>>>>> e3b3507c
 import {
     GridCellKind,
     BooleanCell,
@@ -26,8 +22,6 @@
 }
 
 const defaultCellMaxSize = 20;
-
-
 
 export const booleanCellRenderer: InternalCellRenderer<BooleanCell> = {
     getAccessibilityString: c => c.data?.toString() ?? "false",
@@ -91,8 +85,16 @@
     if (!canEdit && data === BooleanEmpty) {
         return;
     }
-
-    const { ctx, hoverAmount, theme, rect, highlighted, hoverX, hoverY } = args;
+    const {
+        ctx,
+        hoverAmount,
+        theme,
+        rect,
+        highlighted,
+        hoverX,
+        hoverY,
+        cell: { contentAlign },
+    } = args;
     const { x, y, width: w, height: h } = rect;
 
     const hoverEffect = 0.35;
@@ -106,7 +108,7 @@
     }
     ctx.globalAlpha = alpha;
 
-    drawCheckbox(ctx, theme, data, x, y, w, h, highlighted, hoverX, hoverY, maxSize);
+    drawCheckbox(ctx, theme, data, x, y, w, h, highlighted, hoverX, hoverY, maxSize, contentAlign);
 
     ctx.globalAlpha = 1;
 }